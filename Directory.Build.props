--- conflicted
+++ resolved
@@ -64,19 +64,11 @@
 
   <!-- Common Package References for Tests -->
   <ItemGroup Condition="$(MSBuildProjectName.EndsWith('.Tests'))">
-<<<<<<< HEAD
     <PackageReference Include="Microsoft.NET.Test.Sdk" Version="17.14.1" />
     <PackageReference Include="NUnit" Version="4.3.2" />
     <PackageReference Include="NUnit3TestAdapter" Version="5.0.0" />
     <PackageReference Include="NSubstitute" Version="5.3.0" />
     <PackageReference Include="coverlet.collector" Version="6.0.4">
-=======
-    <PackageReference Include="Microsoft.NET.Test.Sdk" Version="17.14.0"/>
-    <PackageReference Include="NUnit" Version="4.3.2"/>
-    <PackageReference Include="NUnit3TestAdapter" Version="5.0.0"/>
-    <PackageReference Include="NSubstitute" Version="5.3.0"/>
-    <PackageReference Include="coverlet.collector" Version="6.0.0">
->>>>>>> abb7e30b
       <PrivateAssets>all</PrivateAssets>
       <IncludeAssets>runtime; build; native; contentfiles; analyzers</IncludeAssets>
     </PackageReference>
@@ -84,19 +76,11 @@
 
   <!-- Security fixes for vulnerable packages -->
   <ItemGroup>
-<<<<<<< HEAD
     <PackageVersion Include="System.Formats.Asn1" Version="9.0.6" />
     <PackageVersion Include="System.Text.Json" Version="9.0.6" />
     <PackageVersion Include="System.Net.Http" Version="4.3.4" />
     <PackageVersion Include="System.Security.Cryptography.X509Certificates" Version="4.3.2" />
     <PackageVersion Include="System.Data.SqlClient" Version="4.9.0" />
-=======
-    <PackageVersion Include="System.Formats.Asn1" Version="8.0.1"/>
-    <PackageVersion Include="System.Text.Json" Version="8.0.5"/>
-    <PackageVersion Include="System.Net.Http" Version="4.3.4"/>
-    <PackageVersion Include="System.Security.Cryptography.X509Certificates" Version="4.3.2"/>
-    <PackageVersion Include="System.Data.SqlClient" Version="4.8.6"/>
->>>>>>> abb7e30b
   </ItemGroup>
 
   <!-- Source Link Package Reference -->
